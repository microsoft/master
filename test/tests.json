{
    "$schema": "./tests_schema.json",
    "groups": [
        {
            "name": "ops",
            "timeout_seconds": 1800,
            "tests": [
                {
                    "file": "ops/batch_matmul_op_test.py",
                    "disabled": true
                },
                {
                    "file": "ops/bias_op_deterministic_test.py"
                },
                {
                    "file": "ops/bias_op_test.py"
                },
                {
                    "file": "ops/concat_op_test.py"
                },
                {
                    "file": "ops/conv_ops_3d_test.py"
                },
                {
                    "file": "ops/conv_ops_test.py"
                },
                {
                    "file": "ops/conv1d_test.py"
                },
                {
                    "file": "ops/conv1d_transpose_test.py"
                },
                {
                    "file": "ops/conv2d_backprop_filter_grad_test.py"
                },
                {
                    "file": "ops/conv2d_transpose_test.py"
                },
                {
                    "file": "ops/conv3d_backprop_filter_v2_grad_test.py"
                },
                {
                    "file": "ops/conv3d_transpose_test.py"
                },
                {
                    "file": "ops/depthwise_conv_op_test.py"
                },
                {
                    "file": "ops/gather_nd_op_test.py"
                },
                {
                    "file": "ops/gather_op_test.py"
                },
                {
                    "file": "ops/matmul_op_test.py"
                },
                {
<<<<<<< HEAD
                    "file": "ops/resource_variable_ops_test.py"
=======
                    "file": "ops/nn_batchnorm_test.py"
                },
                {
                    "file": "ops/nn_fused_batchnorm_test.py"
>>>>>>> d5510c59
                }
            ]
        },
        {
            "name": "models",
            "tests": []
        },
        {
            "name": "plugin",
            "timeout_seconds": 300,
            "tests": [
                {
                    "file": "plugin/profiler_test.py",
                    "disabled": true
                },
                {
                    "name": "dml_visible_devices_empty1",
                    "file": "plugin/dml_visible_devices_test.py",
                    "args": [
                        "--dml_visible_devices",
                        "-1"
                    ]
                },
                {
                    "name": "dml_visible_devices_empty2",
                    "file": "plugin/dml_visible_devices_test.py",
                    "args": [
                        "--dml_visible_devices",
                        "-1,0"
                    ]
                },
                {
                    "name": "dml_visible_devices_single",
                    "file": "plugin/dml_visible_devices_test.py",
                    "args": [
                        "--dml_visible_devices",
                        "0"
                    ]
                }
            ]
        }
    ]
}<|MERGE_RESOLUTION|>--- conflicted
+++ resolved
@@ -55,14 +55,13 @@
                     "file": "ops/matmul_op_test.py"
                 },
                 {
-<<<<<<< HEAD
-                    "file": "ops/resource_variable_ops_test.py"
-=======
                     "file": "ops/nn_batchnorm_test.py"
                 },
                 {
                     "file": "ops/nn_fused_batchnorm_test.py"
->>>>>>> d5510c59
+                },
+                {
+                    "file": "ops/resource_variable_ops_test.py"
                 }
             ]
         },
