{
    "$schema": "./tests_schema.json",
    "groups": [
        {
            "name": "ops",
            "timeout_seconds": 1800,
            "tests": [
                {
<<<<<<< HEAD
                    "file": "ops/batch_matmul_op_test.py"
=======
                    "file": "ops/argmax_op_test.py"
                },
                {
                    "file": "ops/batch_matmul_op_test.py",
                    "disabled": true
>>>>>>> a7d9e37d
                },
                {
                    "file": "ops/bias_op_deterministic_test.py"
                },
                {
                    "file": "ops/bias_op_test.py"
                },
                {
                    "file": "ops/concat_op_test.py"
                },
                {
                    "file": "ops/conv_ops_3d_test.py"
                },
                {
                    "file": "ops/conv_ops_test.py"
                },
                {
                    "file": "ops/conv1d_test.py"
                },
                {
                    "file": "ops/conv1d_transpose_test.py"
                },
                {
                    "file": "ops/conv2d_backprop_filter_grad_test.py"
                },
                {
                    "file": "ops/conv2d_transpose_test.py"
                },
                {
                    "file": "ops/conv3d_backprop_filter_v2_grad_test.py"
                },
                {
                    "file": "ops/conv3d_transpose_test.py"
                },
                {
                    "file": "ops/depthwise_conv_op_test.py"
                },
                {
                    "file": "ops/gather_nd_op_test.py"
                },
                {
                    "file": "ops/gather_op_test.py"
                },
                {
                    "file": "ops/image_grad_deterministic_test.py"
                },
                {
                    "file": "ops/image_grad_test.py"
                },
                {
                    "file": "ops/image_ops_test.py"
                },
                {
                    "file": "ops/matmul_op_test.py"
                },
                {
                    "file": "ops/nn_batchnorm_test.py"
                },
                {
                    "file": "ops/nn_fused_batchnorm_test.py"
                }
                {
                    "file": "ops/ragged_reduce_op_test.py"
                },
                {
                    "file": "ops/reduce_join_op_test.py"
                },
                {
                    "file": "ops/reduce_test.py"
                },
                {
                    "file": "ops/reduction_ops_test_big.py"
                },
                {
                    "file": "ops/reduction_ops_test.py"
                },
                {
                    "file": "ops/strings_reduce_join_op_test.py"
                }
            ]
        },
        {
            "name": "models",
            "tests": []
        },
        {
            "name": "plugin",
            "timeout_seconds": 300,
            "tests": [
                {
                    "file": "plugin/profiler_test.py"
                },
                {
                    "name": "dml_visible_devices_empty1",
                    "file": "plugin/dml_visible_devices_test.py",
                    "args": [
                        "--dml_visible_devices",
                        "-1"
                    ]
                },
                {
                    "name": "dml_visible_devices_empty2",
                    "file": "plugin/dml_visible_devices_test.py",
                    "args": [
                        "--dml_visible_devices",
                        "-1,0"
                    ]
                },
                {
                    "name": "dml_visible_devices_single",
                    "file": "plugin/dml_visible_devices_test.py",
                    "args": [
                        "--dml_visible_devices",
                        "0"
                    ]
                }
            ]
        }
    ]
}<|MERGE_RESOLUTION|>--- conflicted
+++ resolved
@@ -6,15 +6,10 @@
             "timeout_seconds": 1800,
             "tests": [
                 {
-<<<<<<< HEAD
-                    "file": "ops/batch_matmul_op_test.py"
-=======
                     "file": "ops/argmax_op_test.py"
                 },
                 {
-                    "file": "ops/batch_matmul_op_test.py",
-                    "disabled": true
->>>>>>> a7d9e37d
+                    "file": "ops/batch_matmul_op_test.py"
                 },
                 {
                     "file": "ops/bias_op_deterministic_test.py"
