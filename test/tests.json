--- conflicted
+++ resolved
@@ -67,7 +67,12 @@
                     "file": "ops/matmul_op_test.py"
                 },
                 {
-<<<<<<< HEAD
+                    "file": "ops/nn_batchnorm_test.py"
+                },
+                {
+                    "file": "ops/nn_fused_batchnorm_test.py"
+                }
+                {
                     "file": "ops/ragged_reduce_op_test.py"
                 },
                 {
@@ -84,12 +89,6 @@
                 },
                 {
                     "file": "ops/strings_reduce_join_op_test.py"
-=======
-                    "file": "ops/nn_batchnorm_test.py"
-                },
-                {
-                    "file": "ops/nn_fused_batchnorm_test.py"
->>>>>>> 2627e17d
                 }
             ]
         },
