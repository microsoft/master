{
    "$schema": "./tests_schema.json",
    "groups": [
        {
            "name": "ops",
            "timeout_seconds": 1800,
            "tests": [
                {
                    "file": "ops/argmax_op_test.py"
                },
                {
                    "file": "ops/batch_matmul_op_test.py"
                },
                {
                    "file": "ops/bias_op_deterministic_test.py"
                },
                {
                    "file": "ops/bias_op_test.py"
                },
                {
                    "file": "ops/concat_op_test.py"
                },
                {
                    "file": "ops/conv_ops_3d_test.py"
                },
                {
                    "file": "ops/conv_ops_test.py"
                },
                {
                    "file": "ops/conv1d_test.py"
                },
                {
                    "file": "ops/conv1d_transpose_test.py"
                },
                {
                    "file": "ops/conv2d_backprop_filter_grad_test.py"
                },
                {
                    "file": "ops/conv2d_transpose_test.py"
                },
                {
                    "file": "ops/conv3d_backprop_filter_v2_grad_test.py"
                },
                {
                    "file": "ops/conv3d_transpose_test.py"
                },
                {
                    "file": "ops/depthwise_conv_op_test.py"
                },
                {
                    "file": "ops/gather_nd_op_test.py"
                },
                {
                    "file": "ops/gather_op_test.py"
                },
                {
                    "file": "ops/image_grad_deterministic_test.py"
                },
                {
                    "file": "ops/image_grad_test.py"
                },
                {
                    "file": "ops/image_ops_test.py"
                },
                {
                    "file": "ops/matmul_op_test.py"
                },
                {
                    "file": "ops/nn_batchnorm_test.py"
                },
                {
                    "file": "ops/nn_fused_batchnorm_test.py"
                },
                {
<<<<<<< HEAD
                    "file": "ops/xent_op_test.py"
=======
                    "file": "ops/pool_test.py"
                },
                {
                    "file": "ops/pooling_ops_3d_test.py"
                },
                {
                    "file": "ops/pooling_ops_test.py"
                },
                {
                    "file": "ops/ragged_reduce_op_test.py"
                },
                {
                    "file": "ops/reduce_join_op_test.py"
                },
                {
                    "file": "ops/reduce_test.py"
                },
                {
                    "file": "ops/reduction_ops_test_big.py"
                },
                {
                    "file": "ops/reduction_ops_test.py"
                },
                {
                    "file": "ops/sparse_xent_op_test.py"
                },
                {
                    "file": "ops/strings_reduce_join_op_test.py"
>>>>>>> ffb918d4
                }
            ]
        },
        {
            "name": "models",
            "tests": []
        },
        {
            "name": "plugin",
            "timeout_seconds": 300,
            "tests": [
                {
                    "file": "plugin/profiler_test.py"
                },
                {
                    "name": "dml_visible_devices_empty1",
                    "file": "plugin/dml_visible_devices_test.py",
                    "args": [
                        "--dml_visible_devices",
                        "-1"
                    ]
                },
                {
                    "name": "dml_visible_devices_empty2",
                    "file": "plugin/dml_visible_devices_test.py",
                    "args": [
                        "--dml_visible_devices",
                        "-1,0"
                    ]
                },
                {
                    "name": "dml_visible_devices_single",
                    "file": "plugin/dml_visible_devices_test.py",
                    "args": [
                        "--dml_visible_devices",
                        "0"
                    ]
                }
            ]
        }
    ]
}<|MERGE_RESOLUTION|>--- conflicted
+++ resolved
@@ -72,9 +72,6 @@
                     "file": "ops/nn_fused_batchnorm_test.py"
                 },
                 {
-<<<<<<< HEAD
-                    "file": "ops/xent_op_test.py"
-=======
                     "file": "ops/pool_test.py"
                 },
                 {
@@ -103,7 +100,9 @@
                 },
                 {
                     "file": "ops/strings_reduce_join_op_test.py"
->>>>>>> ffb918d4
+                },
+                {
+                    "file": "ops/xent_op_test.py"
                 }
             ]
         },
