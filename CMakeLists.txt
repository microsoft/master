cmake_minimum_required(VERSION 3.20)

project(tensorflow-directml-plugin VERSION 0.0.1 LANGUAGES CXX)

# Statically link runtime library to avoid runtime dependency on Visual C++ redistributable.
set(CMAKE_MSVC_RUNTIME_LIBRARY MultiThreaded$<$<CONFIG:Debug>:Debug>)

# The C++ standard needs to be set globally to ensure Abseil targets are compiled
# with the same standard as the dependent targets.
set(CMAKE_CXX_STANDARD 17)
set(CMAKE_CXX_STANDARD_REQUIRED ON)
add_definitions(-D_SCL_SECURE_NO_WARNINGS)
add_definitions(-D_SILENCE_ALL_CXX17_DEPRECATION_WARNINGS)

# PIC needs to be enabled globally for Abseil targets.
set(CMAKE_POSITION_INDEPENDENT_CODE ON)

# Enable folder organization in IDEs.
set_property(GLOBAL PROPERTY USE_FOLDERS ON)

if(NOT MSVC)
    # Various protobuf files have warnings like the following:
    # "overrides a member function but is not marked 'override' [-Winconsistent-missing-override]"
    # "function declared 'noreturn' should not return [-Winvalid-noreturn]"
    add_compile_options(-Wno-inconsistent-missing-override)
    add_compile_options(-Wno-invalid-noreturn)
endif()

# Import dependencies and their targets.
include(cmake/dependencies.cmake)

# Build options/definitions that are useful to most targets. These are attached to a
# target to prevent polluting all possible targets with these settings.
add_library(common_build_props INTERFACE)
target_include_directories(common_build_props INTERFACE ${CMAKE_SOURCE_DIR})

if(WIN32)
    target_compile_definitions(common_build_props INTERFACE DML_BUILD_WINDOWS)
    target_compile_definitions(common_build_props INTERFACE WIN32_LEAN_AND_MEAN)
    target_compile_definitions(common_build_props INTERFACE NOGDI)
    target_compile_definitions(common_build_props INTERFACE NOMINMAX)
endif()

if(MSVC)
    target_compile_options(
        common_build_props 
        INTERFACE 
        /WX 
        /wd4190 # 'TF_NewWhile' has C-linkage specified, but returns UDT 'TF_WhileParams' which is incompatible with C
        /wd4005 # The version of protobuf that TensorFlow uses doesn't do an ifndef before defining WIN32_LEAN_AND_MEAN
        /Zc:preprocessor
        $<$<CONFIG:Debug>:/FS>
    )
    target_link_options(
        common_build_props
        INTERFACE
        $<$<CONFIG:Debug>:/DEBUG:FASTLINK>
    )
else()
    target_compile_options(
        common_build_props 
        INTERFACE 
        -Werror 
        -Wno-implicit-int-float-conversion
        -Wno-macro-redefined
    )
endif()

option(TFDML_TELEMETRY "Build with telemetry enabled" OFF)
if(TFDML_TELEMETRY)
    target_compile_definitions(common_build_props INTERFACE DIRECTML_ENABLE_TELEMETRY)
endif()

set(TFDML_WHEEL_VERSION_SUFFIX "" CACHE STRING "Optional text to append to the Python wheel version")

# Target comprising source that (mostly) originates from the core TF runtime and is needed
# to implement the core TFDML plugin and its kernels. There is no clear interface between
# the TF runtime and device backend/kernels in TF1.15, and many of the TFDML classes/kernels
# are ported from TF1.15 fork.
#
# WARNING: Some of the files in this library are under Apache license and largely unmodified
# from their original form. Other files simply retain the original struct/class names but are
# total rewrites. Pay careful attention to license banners when modifying code in this
# target. We may choose to further refactor these files over time to simplify layering.
add_library(
    runtime_adapter
    STATIC
    tfdml/runtime_adapter/allocator.cc
    tfdml/runtime_adapter/allocator_retry.cc
    tfdml/runtime_adapter/bcast.cc
    tfdml/runtime_adapter/bfc_allocator.cc
    tfdml/runtime_adapter/determinism.cc
    tfdml/runtime_adapter/device.cc
    tfdml/runtime_adapter/env.cc
    tfdml/runtime_adapter/env_var.cc
    tfdml/runtime_adapter/fused_eigen_output_kernels.cc
    tfdml/runtime_adapter/guarded_philox_random.cc
    tfdml/runtime_adapter/kernel_shape_util.cc
    tfdml/runtime_adapter/mirror_pad_mode.cc
    tfdml/runtime_adapter/numbers.cc
    tfdml/runtime_adapter/op_kernel_construction.cc
    tfdml/runtime_adapter/op_kernel_context.cc
    tfdml/runtime_adapter/padding.cc
    tfdml/runtime_adapter/stateless_random_ops.cc
    tfdml/runtime_adapter/status.cc
    tfdml/runtime_adapter/tensor.cc
    tfdml/runtime_adapter/tensor_format.cc
    tfdml/runtime_adapter/tensor_shape.cc
    tfdml/runtime_adapter/tensor_shape_utils.cc
    tfdml/runtime_adapter/types.cc
    tfdml/runtime_adapter/variable_lock.cc
    tfdml/runtime_adapter/xplane_builder.cc
)
target_link_libraries(
    runtime_adapter 
    PUBLIC
    common_build_props
    PRIVATE
    tensorflow_whl::lib
    INTERFACE
    absl::base
    absl::config
    absl::core_headers
    absl::flat_hash_map
    absl::flat_hash_set
    absl::hash_function_defaults
    absl::inlined_vector
    absl::node_hash_map
    absl::raw_hash_map
    absl::raw_hash_set
    absl::strings
    absl::str_format
    absl::synchronization
    absl::time
    absl::optional
    absl::span
    absl::variant
)

# Target comprising core TFDML plugin code.
add_library(
    core
    STATIC
    tfdml/core/dml_adapter.cc
    tfdml/core/dml_adapter_impl.cc
    tfdml/core/dml_bfc_allocator.cc
    tfdml/core/dml_buffer.cc
    tfdml/core/dml_buffer_region.cc
    tfdml/core/dml_command_list.cc
    tfdml/core/dml_command_queue.cc
    tfdml/core/dml_descriptor_bfc_allocator.cc
    tfdml/core/dml_descriptor_heap_allocator.cc
    tfdml/core/dml_descriptor_pool.cc
    tfdml/core/dml_device.cc
    tfdml/core/dml_device_cache.cc
    tfdml/core/dml_device_context.cc
    tfdml/core/dml_device_state.cc
    tfdml/core/dml_dso_loader.cc
    tfdml/core/dml_error_handling.cc
    tfdml/core/dml_event_queue.cc
    tfdml/core/dml_execution_context.cc
    tfdml/core/dml_guids.cc
    tfdml/core/dml_heap_allocator.cc
    tfdml/core/dml_kernel_context.cc
    tfdml/core/dml_kernel_key.cc
    tfdml/core/dml_kernel_manager.cc
    tfdml/core/dml_kernel_wrapper.cc
    tfdml/core/dml_operator_helper.cc
    tfdml/core/dml_ops_common.cc
    tfdml/core/dml_pooled_heap.cc
    tfdml/core/dml_readback_heap.cc
    tfdml/core/dml_tensor_desc.cc
    tfdml/core/dml_tracing.cc
    tfdml/core/dml_upload_heap.cc
    tfdml/core/dml_util.cc
)
target_link_libraries(
    core 
    PUBLIC 
    common_build_props
    Microsoft::DirectX-Headers
    tensorflow_whl::lib
    directml::headers
    pix_event_runtime::headers
)

# Target comprising all TFDML kernel implementations.
add_library(
    kernels
    STATIC
    tfdml/kernels/dml_addn_op.cc
    tfdml/kernels/dml_assign_variable_op.cc
    tfdml/kernels/dml_batch_norm_ops.cc
    tfdml/kernels/dml_bias_add_op.cc
    tfdml/kernels/dml_cast_op.cc
    tfdml/kernels/dml_concat_op.cc
    tfdml/kernels/dml_conv_ops.cc
    tfdml/kernels/dml_cwise_ops.cc
    tfdml/kernels/dml_data_format_dim_map.cc
    tfdml/kernels/dml_data_format_vec_permute.cc
    tfdml/kernels/dml_dynamic_stitch_op.cc
    tfdml/kernels/dml_fill_op.cc
    tfdml/kernels/dml_gather_nd_op.cc
    tfdml/kernels/dml_gather_op.cc
    tfdml/kernels/dml_l2loss_op.cc
    tfdml/kernels/dml_lrn_ops.cc
    tfdml/kernels/dml_matmul_op.cc
    tfdml/kernels/dml_mirror_pad_grad_op.cc
    tfdml/kernels/dml_pack_op.cc
    tfdml/kernels/dml_pad_op.cc
    tfdml/kernels/dml_pooling_ops.cc
    tfdml/kernels/dml_random_ops.cc
    tfdml/kernels/dml_range_op.cc
    tfdml/kernels/dml_reduce_ops.cc
    tfdml/kernels/dml_relu_ops.cc
    tfdml/kernels/dml_resize_op.cc
    tfdml/kernels/dml_select_op.cc
    tfdml/kernels/dml_slice_op.cc
    tfdml/kernels/dml_sparse_xent_op.cc
<<<<<<< HEAD
    tfdml/kernels/dml_strided_slice_op.cc
=======
    tfdml/kernels/dml_tile_op.cc
>>>>>>> 5a08ee6f
    tfdml/kernels/dml_topk_op.cc
    tfdml/kernels/dml_transpose_op.cc
    tfdml/kernels/dml_xent_op.cc
    tfdml/kernels/dml_zeros_like_op.cc
)
target_link_libraries(
    kernels
    PUBLIC
    runtime_adapter
    core
)
target_precompile_headers(
    kernels 
    PRIVATE 
    tfdml/kernels/pch.h
)

# Target to build the TF plugin module.
set(CMAKE_SKIP_BUILD_RPATH FALSE)
set(CMAKE_BUILD_WITH_INSTALL_RPATH TRUE)
set(CMAKE_INSTALL_RPATH "$\{ORIGIN\}/directml")
add_library(
    tfdml_plugin
    SHARED
    tfdml/plugin/plugin_device.cc
    tfdml/plugin/plugin_kernel.cc
    tfdml/plugin/plugin_profiler.cc
)
target_link_libraries(
    tfdml_plugin 
    PRIVATE
    common_build_props
    core
    kernels
    runtime_adapter
    protobuf::libprotobuf
)
set_target_properties(tfdml_plugin PROPERTIES WINDOWS_EXPORT_ALL_SYMBOLS 1)

# The CMake project name and version determines the python wheel version. Save these
# values to files so the setup.py script can read them.
set(pkg_py "cp${Python_VERSION_MAJOR}${Python_VERSION_MINOR}")
string(REPLACE "-" "_" pkg_name "${CMAKE_PROJECT_NAME}")
set(pkg_version "${CMAKE_PROJECT_VERSION}${TFDML_WHEEL_VERSION_SUFFIX}")
if(WIN32)
    set(pkg_platform "win_amd64")
else()
    set(pkg_platform "linux_x86_64")
endif()
set(pkg_full_name "${pkg_name}-${pkg_version}-${pkg_py}-${pkg_py}-${pkg_platform}.whl")

file(WRITE ${CMAKE_CURRENT_BINARY_DIR}/TFDML_WHEEL_NAME ${CMAKE_PROJECT_NAME})
file(WRITE ${CMAKE_CURRENT_BINARY_DIR}/TFDML_WHEEL_VERSION ${pkg_version})

add_custom_command(
    OUTPUT 
        ${pkg_full_name}
    COMMAND 
        ${Python_EXECUTABLE} 
        ${CMAKE_SOURCE_DIR}/tfdml/wheel/build_wheel.py
        --plugin_path $<TARGET_FILE:tfdml_plugin>
        --build_dir ${CMAKE_CURRENT_BINARY_DIR}
    DEPENDS
        tfdml_plugin
        tfdml/wheel/build_wheel.py
        tfdml/wheel/setup.py
        tfdml/wheel/README
        tfdml/wheel/MANIFEST.in
    WORKING_DIRECTORY
        ${CMAKE_SOURCE_DIR}
    COMMENT
        "Creating ${pkg_full_name}"
)
add_custom_target(tfdml_plugin_wheel ALL DEPENDS ${pkg_full_name})<|MERGE_RESOLUTION|>--- conflicted
+++ resolved
@@ -217,11 +217,8 @@
     tfdml/kernels/dml_select_op.cc
     tfdml/kernels/dml_slice_op.cc
     tfdml/kernels/dml_sparse_xent_op.cc
-<<<<<<< HEAD
     tfdml/kernels/dml_strided_slice_op.cc
-=======
     tfdml/kernels/dml_tile_op.cc
->>>>>>> 5a08ee6f
     tfdml/kernels/dml_topk_op.cc
     tfdml/kernels/dml_transpose_op.cc
     tfdml/kernels/dml_xent_op.cc
