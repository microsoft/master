--- conflicted
+++ resolved
@@ -221,10 +221,7 @@
     tfdml/kernels/dml_select_op.cc
     tfdml/kernels/dml_slice_op.cc
     tfdml/kernels/dml_space_depth_ops.cc
-<<<<<<< HEAD
     tfdml/kernels/dml_space_to_batch_op.cc
-=======
->>>>>>> 0afb24d4
     tfdml/kernels/dml_sparse_xent_op.cc
     tfdml/kernels/dml_strided_slice_op.cc
     tfdml/kernels/dml_tile_op.cc
