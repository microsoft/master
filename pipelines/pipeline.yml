--- conflicted
+++ resolved
@@ -75,11 +75,7 @@
 - name: testKerasPackage
   displayName: Keras Package Version
   type: string
-<<<<<<< HEAD
-  default: keras==2.10.0rc0
-=======
   default: keras==2.10.0
->>>>>>> 4703c4d8
 
 - name: enableTests
   displayName: Enable Tests
