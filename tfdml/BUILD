load(
    "//tfdml:tfdml.bzl",
    "if_not_windows",
    "if_windows",
)

# Target comprising source that (mostly) originates from the core TF runtime and is needed
# to implement the core TFDML plugin and its kernels. There is no clear interface between
# the TF runtime and device backend/kernels in TF1.15, and many of the TFDML classes/kernels
# are ported from TF1.15 fork.
#
# WARNING: Some of the files in this library are under Apache license and largely unmodified
# from their original form. Other files simply retain the original struct/class names but are
# total rewrites. Pay careful attention to license banners when modifying code in this
# target. We may choose to further refactor these files over time to simplify layering.
cc_library(
    name = "runtime_adapter",
    srcs = [
        "runtime_adapter/allocator.cc",
        "runtime_adapter/allocator_retry.cc",
        "runtime_adapter/bcast.cc",
        "runtime_adapter/bfc_allocator.cc",
        "runtime_adapter/device.cc",
        "runtime_adapter/env.cc",
        "runtime_adapter/env_var.cc",
        "runtime_adapter/fused_eigen_output_kernels.cc",
        "runtime_adapter/kernel_shape_util.cc",
        "runtime_adapter/numbers.cc",
        "runtime_adapter/op_kernel_construction.cc",
        "runtime_adapter/op_kernel_context.cc",
        "runtime_adapter/padding.cc",
        "runtime_adapter/resource_mgr.cc",
        "runtime_adapter/status.cc",
        "runtime_adapter/tensor.cc",
        "runtime_adapter/tensor_format.cc",
        "runtime_adapter/tensor_shape.cc",
        "runtime_adapter/tensor_shape_utils.cc",
        "runtime_adapter/types.cc",
        "runtime_adapter/xplane_builder.cc",
    ],
    hdrs = [
        "runtime_adapter/allocator.h",
        "runtime_adapter/allocator_retry.h",
        "runtime_adapter/attribute.h",
        "runtime_adapter/bcast.h",
        "runtime_adapter/bfc_allocator.h",
        "runtime_adapter/device.h",
        "runtime_adapter/env.h",
        "runtime_adapter/env_var.h",
        "runtime_adapter/fused_eigen_output_kernels.h",
        "runtime_adapter/kernel_shape_util.h",
        "runtime_adapter/macros.h",
        "runtime_adapter/matmul_bcast.h",
        "runtime_adapter/node_def.h",
        "runtime_adapter/numbers.h",
        "runtime_adapter/op_defs.h",
        "runtime_adapter/op_defs_core.h",
        "runtime_adapter/op_defs_dml.h",
        "runtime_adapter/op_kernel.h",
        "runtime_adapter/op_kernel_construction.h",
        "runtime_adapter/op_kernel_context.h",
        "runtime_adapter/padding.h",
        "runtime_adapter/refcount.h",
        "runtime_adapter/resource_mgr.h",
        "runtime_adapter/resource_var.h",
        "runtime_adapter/status.h",
        "runtime_adapter/statusor.h",
        "runtime_adapter/stream.h",
        "runtime_adapter/tensor.h",
        "runtime_adapter/tensor_format.h",
        "runtime_adapter/tensor_shape.h",
        "runtime_adapter/tensor_shape_utils.h",
        "runtime_adapter/types.h",
        "runtime_adapter/wide_char.h",
        "runtime_adapter/xplane_builder.h",
    ],
    copts = if_windows([
        "-DDML_BUILD_WINDOWS",
        "-D_WIN32_WINNT=_WIN32_WINNT_WIN10",
    ]),
    linkopts = if_windows([
        "pathcch.lib",
        "advapi32.lib",
    ]) + if_not_windows([
        "-Wl,-rpath,$$ORIGIN/directml",
    ]),
    linkstatic = 1,
    visibility = ["//visibility:public"],
    deps = [
        "@dml_redist//:headers",
        "@directml//:directmlx",
        "@directx_headers//:directx_headers",
        "@directx_headers//:directx_guids",
        "@directx_headers//:directx_winadapter",
        "@com_google_absl//absl/base",
        "@com_google_absl//absl/base:config",
        "@com_google_absl//absl/base:core_headers",
        "@com_google_absl//absl/container:flat_hash_map",
        "@com_google_absl//absl/container:flat_hash_set",
        "@com_google_absl//absl/container:hash_function_defaults",
        "@com_google_absl//absl/container:inlined_vector",
        "@com_google_absl//absl/container:raw_hash_map",
        "@com_google_absl//absl/container:raw_hash_set",
        "@com_google_absl//absl/strings",
        "@com_google_absl//absl/strings:str_format",
        "@com_google_absl//absl/synchronization",
        "@com_google_absl//absl/time",
        "@com_google_absl//absl/types:optional",
        "@com_google_absl//absl/types:span",
        "@com_google_absl//absl/types:variant",
        "@tensorflow//:headers",
        "@tensorflow//:lib",
        "@tensorflow//:resource_handle_cc_proto",
    ] + if_windows(["@pix//:headers"]),
    alwayslink = 1,
)

# Target comprising core TFDML runtime_adapter code.
cc_library(
    name = "core",
    srcs = [
        "core/dml_adapter.cc",
        "core/dml_adapter_impl.cc",
        "core/dml_bfc_allocator.cc",
        "core/dml_buffer.cc",
        "core/dml_buffer_region.cc",
        "core/dml_command_list.cc",
        "core/dml_command_queue.cc",
        "core/dml_descriptor_bfc_allocator.cc",
        "core/dml_descriptor_heap_allocator.cc",
        "core/dml_descriptor_pool.cc",
        "core/dml_device.cc",
        "core/dml_device_cache.cc",
        "core/dml_device_context.cc",
        "core/dml_device_state.cc",
        "core/dml_dso_loader.cc",
        "core/dml_error_handling.cc",
        "core/dml_event_queue.cc",
        "core/dml_execution_context.cc",
        "core/dml_guids.cc",
        "core/dml_heap_allocator.cc",
        "core/dml_kernel_context.cc",
        "core/dml_kernel_key.cc",
        "core/dml_kernel_manager.cc",
        "core/dml_kernel_wrapper.cc",
        "core/dml_operator_helper.cc",
        "core/dml_ops_common.cc",
        "core/dml_pooled_heap.cc",
        "core/dml_readback_heap.cc",
        "core/dml_tensor_desc.cc",
        "core/dml_tracing.cc",
        "core/dml_upload_heap.cc",
        "core/dml_util.cc",
    ],
    hdrs = [
        "core/dml_adapter.h",
        "core/dml_adapter_heuristics.h",
        "core/dml_adapter_impl.h",
        "core/dml_bfc_allocator.h",
        "core/dml_buffer.h",
        "core/dml_buffer_region.h",
        "core/dml_command_allocator_ring.h",
        "core/dml_command_list.h",
        "core/dml_command_queue.h",
        "core/dml_common.h",
        "core/dml_descriptor_bfc_allocator.h",
        "core/dml_descriptor_heap_allocator.h",
        "core/dml_descriptor_pool.h",
        "core/dml_device.h",
        "core/dml_device_cache.h",
        "core/dml_device_context.h",
        "core/dml_device_state.h",
        "core/dml_dso_loader.h",
        "core/dml_error_handling.h",
        "core/dml_event_queue.h",
        "core/dml_execution_context.h",
        "core/dml_gpu_event.h",
        "core/dml_guids.h",
        "core/dml_heap_allocator.h",
        "core/dml_kernel_context.h",
        "core/dml_kernel_definition.h",
        "core/dml_kernel_key.h",
        "core/dml_kernel_manager.h",
        "core/dml_kernel_wrapper.h",
        "core/dml_operator_helper.h",
        "core/dml_ops_common.h",
        "core/dml_pooled_heap.h",
        "core/dml_readback_heap.h",
        "core/dml_tensor_desc.h",
        "core/dml_tracing.h",
        "core/dml_upload_heap.h",
        "core/dml_util.h",
    ],
    copts = if_windows([
        "-DDML_BUILD_WINDOWS",
        "-D_WIN32_WINNT=_WIN32_WINNT_WIN10",
    ]),
    linkopts = if_windows([
        "pathcch.lib",
        "advapi32.lib",
    ]) + if_not_windows([
        "-Wl,-rpath,$$ORIGIN/directml",
    ]),
    linkstatic = 1,
    visibility = ["//visibility:public"],
    deps = [
        "//tfdml:runtime_adapter",
        "@dml_redist//:headers",
        "@directml//:directmlx",
        "@directx_headers//:directx_headers",
        "@directx_headers//:directx_guids",
        "@directx_headers//:directx_winadapter",
        "@com_google_absl//absl/base",
        "@com_google_absl//absl/base:config",
        "@com_google_absl//absl/base:core_headers",
        "@com_google_absl//absl/container:flat_hash_map",
        "@com_google_absl//absl/container:flat_hash_set",
        "@com_google_absl//absl/container:hash_function_defaults",
        "@com_google_absl//absl/container:inlined_vector",
        "@com_google_absl//absl/container:node_hash_map",
        "@com_google_absl//absl/container:raw_hash_map",
        "@com_google_absl//absl/container:raw_hash_set",
        "@com_google_absl//absl/strings",
        "@com_google_absl//absl/strings:str_format",
        "@com_google_absl//absl/synchronization",
        "@com_google_absl//absl/time",
        "@com_google_absl//absl/types:optional",
        "@com_google_absl//absl/types:span",
        "@com_google_absl//absl/types:variant",
        "@tensorflow//:headers",
        "@tensorflow//:lib",
        "@tensorflow//:resource_handle_cc_proto",
        "@tensorflow//:xplane_cc_proto",
    ] + if_windows(["@pix//:headers"]),
    alwayslink = 1,
)

# Target comprising all TFDML kernel implementations.
cc_library(
    name = "kernels",
    srcs = [
        "kernels/dml_addn_op.cc",
        "kernels/dml_assign_variable_op.cc",
        "kernels/dml_batch_norm_ops.cc",
        "kernels/dml_bias_add_op.cc",
        "kernels/dml_concat_op.cc",
        "kernels/dml_conv_ops.cc",
        "kernels/dml_gather_nd_op.cc",
        "kernels/dml_gather_op.cc",
        "kernels/dml_matmul_op.cc",
<<<<<<< HEAD
        "kernels/dml_pooling_ops.cc",
=======
        "kernels/dml_reduce_ops.cc",
        "kernels/dml_resize_op.cc",
        "kernels/dml_sparse_xent_op.cc",
>>>>>>> 99d971ce
    ],
    hdrs = [
        "kernels/pch.h",
    ],
    linkstatic = 1,
    visibility = ["//visibility:public"],
    deps = [
        "//tfdml:core",
        "@com_google_absl//absl/cleanup",
    ],
    alwayslink = True,
)

# Target to build the TF plugin module.
cc_binary(
    name = "tfdml_plugin",
    srcs = [
        "plugin/plugin_device.cc",
        "plugin/plugin_kernel.cc",
        "plugin/plugin_profiler.cc",
    ],
    features = ["windows_export_all_symbols"],
    linkshared = True,
    visibility = ["//visibility:public"],
    deps = [
        "//tfdml:core",
        "//tfdml:kernels",
        "@directml//:directmlx",
        "@directx_headers",
        "@directx_headers//:directx_guids",
        "@directx_headers//:directx_winadapter",
        "@dml_redist//:headers",
        "@tensorflow//:headers",
    ],
)

config_setting(
    name = "linux_x86_64",
    values = {"cpu": "k8"},
    visibility = ["//visibility:public"],
)<|MERGE_RESOLUTION|>--- conflicted
+++ resolved
@@ -248,13 +248,10 @@
         "kernels/dml_gather_nd_op.cc",
         "kernels/dml_gather_op.cc",
         "kernels/dml_matmul_op.cc",
-<<<<<<< HEAD
         "kernels/dml_pooling_ops.cc",
-=======
         "kernels/dml_reduce_ops.cc",
         "kernels/dml_resize_op.cc",
         "kernels/dml_sparse_xent_op.cc",
->>>>>>> 99d971ce
     ],
     hdrs = [
         "kernels/pch.h",
