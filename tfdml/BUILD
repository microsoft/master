load(
    "//tfdml:tfdml.bzl",
    "if_not_windows",
    "if_windows",
)

# Target comprising source that (mostly) originates from the core TF runtime and is needed
# to implement the core TFDML plugin and its kernels. There is no clear interface between
# the TF runtime and device backend/kernels in TF1.15, and many of the TFDML classes/kernels
# are ported from TF1.15 fork.
#
# WARNING: Some of the files in this library are under Apache license and largely unmodified
# from their original form. Other files simply retain the original struct/class names but are
# total rewrites. Pay careful attention to license banners when modifying code in this
# target. We may choose to further refactor these files over time to simplify layering.
cc_library(
    name = "runtime_adapter",
    srcs = [
        "runtime_adapter/allocator.cc",
        "runtime_adapter/allocator_retry.cc",
        "runtime_adapter/bcast.cc",
        "runtime_adapter/bfc_allocator.cc",
        "runtime_adapter/device.cc",
        "runtime_adapter/env.cc",
        "runtime_adapter/env_var.cc",
        "runtime_adapter/fused_eigen_output_kernels.cc",
        "runtime_adapter/kernel_shape_util.cc",
        "runtime_adapter/numbers.cc",
        "runtime_adapter/op_kernel_construction.cc",
        "runtime_adapter/op_kernel_context.cc",
        "runtime_adapter/padding.cc",
        "runtime_adapter/resource_mgr.cc",
        "runtime_adapter/status.cc",
        "runtime_adapter/tensor.cc",
        "runtime_adapter/tensor_format.cc",
        "runtime_adapter/tensor_shape.cc",
        "runtime_adapter/tensor_shape_utils.cc",
        "runtime_adapter/types.cc",
        "runtime_adapter/xplane_builder.cc",
    ],
    hdrs = [
        "runtime_adapter/allocator.h",
        "runtime_adapter/allocator_retry.h",
        "runtime_adapter/attribute.h",
        "runtime_adapter/bcast.h",
        "runtime_adapter/bfc_allocator.h",
        "runtime_adapter/device.h",
        "runtime_adapter/env.h",
        "runtime_adapter/env_var.h",
        "runtime_adapter/fused_eigen_output_kernels.h",
        "runtime_adapter/kernel_shape_util.h",
        "runtime_adapter/macros.h",
        "runtime_adapter/matmul_bcast.h",
        "runtime_adapter/node_def.h",
        "runtime_adapter/numbers.h",
        "runtime_adapter/op_defs.h",
        "runtime_adapter/op_defs_core.h",
        "runtime_adapter/op_defs_dml.h",
        "runtime_adapter/op_kernel.h",
        "runtime_adapter/op_kernel_construction.h",
        "runtime_adapter/op_kernel_context.h",
        "runtime_adapter/padding.h",
        "runtime_adapter/refcount.h",
        "runtime_adapter/resource_mgr.h",
        "runtime_adapter/resource_var.h",
        "runtime_adapter/status.h",
        "runtime_adapter/statusor.h",
        "runtime_adapter/stream.h",
        "runtime_adapter/tensor.h",
        "runtime_adapter/tensor_format.h",
        "runtime_adapter/tensor_shape.h",
        "runtime_adapter/tensor_shape_utils.h",
        "runtime_adapter/types.h",
        "runtime_adapter/wide_char.h",
        "runtime_adapter/xplane_builder.h",
    ],
    copts = if_windows([
        "-DDML_BUILD_WINDOWS",
        "-D_WIN32_WINNT=_WIN32_WINNT_WIN10",
    ]),
    linkopts = if_windows([
        "pathcch.lib",
        "advapi32.lib",
    ]) + if_not_windows([
        "-Wl,-rpath,$$ORIGIN/directml",
    ]),
    linkstatic = 1,
    visibility = ["//visibility:public"],
    deps = [
        "@dml_redist//:headers",
        "@directml//:directmlx",
        "@directx_headers//:directx_headers",
        "@directx_headers//:directx_guids",
        "@directx_headers//:directx_winadapter",
        "@com_google_absl//absl/base",
        "@com_google_absl//absl/base:config",
        "@com_google_absl//absl/base:core_headers",
        "@com_google_absl//absl/container:flat_hash_map",
        "@com_google_absl//absl/container:flat_hash_set",
        "@com_google_absl//absl/container:hash_function_defaults",
        "@com_google_absl//absl/container:inlined_vector",
        "@com_google_absl//absl/container:raw_hash_map",
        "@com_google_absl//absl/container:raw_hash_set",
        "@com_google_absl//absl/strings",
        "@com_google_absl//absl/strings:str_format",
        "@com_google_absl//absl/synchronization",
        "@com_google_absl//absl/time",
        "@com_google_absl//absl/types:optional",
        "@com_google_absl//absl/types:span",
        "@com_google_absl//absl/types:variant",
        "@tensorflow//:headers",
        "@tensorflow//:lib",
        "@tensorflow//:resource_handle_cc_proto",
    ] + if_windows(["@pix//:headers"]),
    alwayslink = 1,
)

# Target comprising core TFDML runtime_adapter code.
cc_library(
    name = "core",
    srcs = [
        "core/dml_adapter.cc",
        "core/dml_adapter_impl.cc",
        "core/dml_bfc_allocator.cc",
        "core/dml_buffer.cc",
        "core/dml_buffer_region.cc",
        "core/dml_command_list.cc",
        "core/dml_command_queue.cc",
        "core/dml_descriptor_bfc_allocator.cc",
        "core/dml_descriptor_heap_allocator.cc",
        "core/dml_descriptor_pool.cc",
        "core/dml_device.cc",
        "core/dml_device_cache.cc",
        "core/dml_device_context.cc",
        "core/dml_device_state.cc",
        "core/dml_dso_loader.cc",
        "core/dml_error_handling.cc",
        "core/dml_event_queue.cc",
        "core/dml_execution_context.cc",
        "core/dml_guids.cc",
        "core/dml_heap_allocator.cc",
        "core/dml_kernel_context.cc",
        "core/dml_kernel_key.cc",
        "core/dml_kernel_manager.cc",
        "core/dml_kernel_wrapper.cc",
        "core/dml_operator_helper.cc",
        "core/dml_ops_common.cc",
        "core/dml_pooled_heap.cc",
        "core/dml_readback_heap.cc",
        "core/dml_tensor_desc.cc",
        "core/dml_tracing.cc",
        "core/dml_upload_heap.cc",
        "core/dml_util.cc",
    ],
    hdrs = [
        "core/dml_adapter.h",
        "core/dml_adapter_heuristics.h",
        "core/dml_adapter_impl.h",
        "core/dml_bfc_allocator.h",
        "core/dml_buffer.h",
        "core/dml_buffer_region.h",
        "core/dml_command_allocator_ring.h",
        "core/dml_command_list.h",
        "core/dml_command_queue.h",
        "core/dml_common.h",
        "core/dml_descriptor_bfc_allocator.h",
        "core/dml_descriptor_heap_allocator.h",
        "core/dml_descriptor_pool.h",
        "core/dml_device.h",
        "core/dml_device_cache.h",
        "core/dml_device_context.h",
        "core/dml_device_state.h",
        "core/dml_dso_loader.h",
        "core/dml_error_handling.h",
        "core/dml_event_queue.h",
        "core/dml_execution_context.h",
        "core/dml_gpu_event.h",
        "core/dml_guids.h",
        "core/dml_heap_allocator.h",
        "core/dml_kernel_context.h",
        "core/dml_kernel_definition.h",
        "core/dml_kernel_key.h",
        "core/dml_kernel_manager.h",
        "core/dml_kernel_wrapper.h",
        "core/dml_operator_helper.h",
        "core/dml_ops_common.h",
        "core/dml_pooled_heap.h",
        "core/dml_readback_heap.h",
        "core/dml_tensor_desc.h",
        "core/dml_tracing.h",
        "core/dml_upload_heap.h",
        "core/dml_util.h",
    ],
    copts = if_windows([
        "-DDML_BUILD_WINDOWS",
        "-D_WIN32_WINNT=_WIN32_WINNT_WIN10",
    ]),
    linkopts = if_windows([
        "pathcch.lib",
        "advapi32.lib",
    ]) + if_not_windows([
        "-Wl,-rpath,$$ORIGIN/directml",
    ]),
    linkstatic = 1,
    visibility = ["//visibility:public"],
    deps = [
        "//tfdml:runtime_adapter",
        "@dml_redist//:headers",
        "@directml//:directmlx",
        "@directx_headers//:directx_headers",
        "@directx_headers//:directx_guids",
        "@directx_headers//:directx_winadapter",
        "@com_google_absl//absl/base",
        "@com_google_absl//absl/base:config",
        "@com_google_absl//absl/base:core_headers",
        "@com_google_absl//absl/container:flat_hash_map",
        "@com_google_absl//absl/container:flat_hash_set",
        "@com_google_absl//absl/container:hash_function_defaults",
        "@com_google_absl//absl/container:inlined_vector",
        "@com_google_absl//absl/container:node_hash_map",
        "@com_google_absl//absl/container:raw_hash_map",
        "@com_google_absl//absl/container:raw_hash_set",
        "@com_google_absl//absl/strings",
        "@com_google_absl//absl/strings:str_format",
        "@com_google_absl//absl/synchronization",
        "@com_google_absl//absl/time",
        "@com_google_absl//absl/types:optional",
        "@com_google_absl//absl/types:span",
        "@com_google_absl//absl/types:variant",
        "@tensorflow//:headers",
        "@tensorflow//:lib",
        "@tensorflow//:resource_handle_cc_proto",
        "@tensorflow//:xplane_cc_proto",
    ] + if_windows(["@pix//:headers"]),
    alwayslink = 1,
)

# Target comprising all TFDML kernel implementations.
cc_library(
    name = "kernels",
    srcs = [
        "kernels/dml_addn_op.cc",
        "kernels/dml_assign_variable_op.cc",
        "kernels/dml_batch_norm_ops.cc",
        "kernels/dml_bias_add_op.cc",
        "kernels/dml_concat_op.cc",
        "kernels/dml_conv_ops.cc",
        "kernels/dml_gather_nd_op.cc",
        "kernels/dml_gather_op.cc",
        "kernels/dml_matmul_op.cc",
        "kernels/dml_pooling_ops.cc",
        "kernels/dml_reduce_ops.cc",
        "kernels/dml_resize_op.cc",
<<<<<<< HEAD
        "kernels/dml_xent_op.cc",
=======
        "kernels/dml_sparse_xent_op.cc",
>>>>>>> ffb918d4
    ],
    hdrs = [
        "kernels/pch.h",
    ],
    linkstatic = 1,
    visibility = ["//visibility:public"],
    deps = [
        "//tfdml:core",
        "@com_google_absl//absl/cleanup",
    ],
    alwayslink = True,
)

# Target to build the TF plugin module.
cc_binary(
    name = "tfdml_plugin",
    srcs = [
        "plugin/plugin_device.cc",
        "plugin/plugin_kernel.cc",
        "plugin/plugin_profiler.cc",
    ],
    features = ["windows_export_all_symbols"],
    linkshared = True,
    visibility = ["//visibility:public"],
    deps = [
        "//tfdml:core",
        "//tfdml:kernels",
        "@directml//:directmlx",
        "@directx_headers",
        "@directx_headers//:directx_guids",
        "@directx_headers//:directx_winadapter",
        "@dml_redist//:headers",
        "@tensorflow//:headers",
    ],
)

config_setting(
    name = "linux_x86_64",
    values = {"cpu": "k8"},
    visibility = ["//visibility:public"],
)<|MERGE_RESOLUTION|>--- conflicted
+++ resolved
@@ -251,11 +251,8 @@
         "kernels/dml_pooling_ops.cc",
         "kernels/dml_reduce_ops.cc",
         "kernels/dml_resize_op.cc",
-<<<<<<< HEAD
+        "kernels/dml_sparse_xent_op.cc",
         "kernels/dml_xent_op.cc",
-=======
-        "kernels/dml_sparse_xent_op.cc",
->>>>>>> ffb918d4
     ],
     hdrs = [
         "kernels/pch.h",
