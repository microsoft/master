load(
    "//tfdml:tfdml.bzl",
    "if_not_windows",
    "if_windows",
)

# Target comprising source that (mostly) originates from the core TF runtime and is needed
# to implement the core TFDML plugin and its kernels. There is no clear interface between
# the TF runtime and device backend/kernels in TF1.15, and many of the TFDML classes/kernels
# are ported from TF1.15 fork.
#
# WARNING: Some of the files in this library are under Apache license and largely unmodified
# from their original form. Other files simply retain the original struct/class names but are
# total rewrites. Pay careful attention to license banners when modifying code in this
# target. We may choose to further refactor these files over time to simplify layering.
cc_library(
    name = "runtime_adapter",
    srcs = [
        "runtime_adapter/allocator.cc",
        "runtime_adapter/allocator_retry.cc",
        "runtime_adapter/bcast.cc",
        "runtime_adapter/bfc_allocator.cc",
        "runtime_adapter/device.cc",
        "runtime_adapter/env.cc",
        "runtime_adapter/env_var.cc",
        "runtime_adapter/fused_eigen_output_kernels.cc",
        "runtime_adapter/kernel_shape_util.cc",
        "runtime_adapter/numbers.cc",
        "runtime_adapter/op_kernel_construction.cc",
        "runtime_adapter/op_kernel_context.cc",
        "runtime_adapter/padding.cc",
        "runtime_adapter/resource_mgr.cc",
        "runtime_adapter/status.cc",
        "runtime_adapter/tensor.cc",
        "runtime_adapter/tensor_format.cc",
        "runtime_adapter/tensor_shape.cc",
        "runtime_adapter/tensor_shape_utils.cc",
        "runtime_adapter/types.cc",
        "runtime_adapter/xplane_builder.cc",
    ],
    hdrs = [
        "runtime_adapter/allocator.h",
        "runtime_adapter/allocator_retry.h",
        "runtime_adapter/attribute.h",
        "runtime_adapter/bcast.h",
        "runtime_adapter/bfc_allocator.h",
        "runtime_adapter/device.h",
        "runtime_adapter/env.h",
        "runtime_adapter/env_var.h",
        "runtime_adapter/fused_eigen_output_kernels.h",
        "runtime_adapter/kernel_shape_util.h",
        "runtime_adapter/macros.h",
        "runtime_adapter/matmul_bcast.h",
        "runtime_adapter/node_def.h",
        "runtime_adapter/numbers.h",
        "runtime_adapter/op_defs.h",
        "runtime_adapter/op_defs_core.h",
        "runtime_adapter/op_defs_dml.h",
        "runtime_adapter/op_kernel.h",
        "runtime_adapter/op_kernel_construction.h",
        "runtime_adapter/op_kernel_context.h",
        "runtime_adapter/padding.h",
        "runtime_adapter/refcount.h",
        "runtime_adapter/resource_mgr.h",
        "runtime_adapter/resource_var.h",
        "runtime_adapter/status.h",
        "runtime_adapter/statusor.h",
        "runtime_adapter/stream.h",
        "runtime_adapter/tensor.h",
        "runtime_adapter/tensor_format.h",
        "runtime_adapter/tensor_shape.h",
        "runtime_adapter/tensor_shape_utils.h",
        "runtime_adapter/types.h",
        "runtime_adapter/wide_char.h",
        "runtime_adapter/xplane_builder.h",
    ],
    copts = if_windows([
        "-DDML_BUILD_WINDOWS",
        "-D_WIN32_WINNT=_WIN32_WINNT_WIN10",
    ]),
    linkopts = if_windows([
        "pathcch.lib",
        "advapi32.lib",
    ]) + if_not_windows([
        "-Wl,-rpath,$$ORIGIN/directml",
    ]),
    linkstatic = 1,
    visibility = ["//visibility:public"],
    deps = [
        "@dml_redist//:headers",
        "@directml//:directmlx",
        "@directx_headers//:directx_headers",
        "@directx_headers//:directx_guids",
        "@directx_headers//:directx_winadapter",
        "@com_google_absl//absl/base",
        "@com_google_absl//absl/base:config",
        "@com_google_absl//absl/base:core_headers",
        "@com_google_absl//absl/container:flat_hash_map",
        "@com_google_absl//absl/container:flat_hash_set",
        "@com_google_absl//absl/container:hash_function_defaults",
        "@com_google_absl//absl/container:inlined_vector",
        "@com_google_absl//absl/container:raw_hash_map",
        "@com_google_absl//absl/container:raw_hash_set",
        "@com_google_absl//absl/strings",
        "@com_google_absl//absl/strings:str_format",
        "@com_google_absl//absl/synchronization",
        "@com_google_absl//absl/time",
        "@com_google_absl//absl/types:optional",
        "@com_google_absl//absl/types:span",
        "@com_google_absl//absl/types:variant",
        "@tensorflow//:headers",
        "@tensorflow//:lib",
        "@tensorflow//:resource_handle_cc_proto",
    ] + if_windows(["@pix//:headers"]),
    alwayslink = 1,
)

# Target comprising core TFDML runtime_adapter code.
cc_library(
    name = "core",
    srcs = [
        "core/dml_adapter.cc",
        "core/dml_adapter_impl.cc",
        "core/dml_bfc_allocator.cc",
        "core/dml_buffer.cc",
        "core/dml_buffer_region.cc",
        "core/dml_command_list.cc",
        "core/dml_command_queue.cc",
        "core/dml_descriptor_bfc_allocator.cc",
        "core/dml_descriptor_heap_allocator.cc",
        "core/dml_descriptor_pool.cc",
        "core/dml_device.cc",
        "core/dml_device_cache.cc",
        "core/dml_device_context.cc",
        "core/dml_device_state.cc",
        "core/dml_dso_loader.cc",
        "core/dml_error_handling.cc",
        "core/dml_event_queue.cc",
        "core/dml_execution_context.cc",
        "core/dml_guids.cc",
        "core/dml_heap_allocator.cc",
        "core/dml_kernel_context.cc",
        "core/dml_kernel_key.cc",
        "core/dml_kernel_manager.cc",
        "core/dml_kernel_wrapper.cc",
        "core/dml_operator_helper.cc",
        "core/dml_ops_common.cc",
        "core/dml_pooled_heap.cc",
        "core/dml_readback_heap.cc",
        "core/dml_tensor_desc.cc",
        "core/dml_tracing.cc",
        "core/dml_upload_heap.cc",
        "core/dml_util.cc",
    ],
    hdrs = [
        "core/dml_adapter.h",
        "core/dml_adapter_heuristics.h",
        "core/dml_adapter_impl.h",
        "core/dml_bfc_allocator.h",
        "core/dml_buffer.h",
        "core/dml_buffer_region.h",
        "core/dml_command_allocator_ring.h",
        "core/dml_command_list.h",
        "core/dml_command_queue.h",
        "core/dml_common.h",
        "core/dml_descriptor_bfc_allocator.h",
        "core/dml_descriptor_heap_allocator.h",
        "core/dml_descriptor_pool.h",
        "core/dml_device.h",
        "core/dml_device_cache.h",
        "core/dml_device_context.h",
        "core/dml_device_state.h",
        "core/dml_dso_loader.h",
        "core/dml_error_handling.h",
        "core/dml_event_queue.h",
        "core/dml_execution_context.h",
        "core/dml_gpu_event.h",
        "core/dml_guids.h",
        "core/dml_heap_allocator.h",
        "core/dml_kernel_context.h",
        "core/dml_kernel_definition.h",
        "core/dml_kernel_key.h",
        "core/dml_kernel_manager.h",
        "core/dml_kernel_wrapper.h",
        "core/dml_operator_helper.h",
        "core/dml_ops_common.h",
        "core/dml_pooled_heap.h",
        "core/dml_readback_heap.h",
        "core/dml_tensor_desc.h",
        "core/dml_tracing.h",
        "core/dml_upload_heap.h",
        "core/dml_util.h",
    ],
    copts = if_windows([
        "-DDML_BUILD_WINDOWS",
        "-D_WIN32_WINNT=_WIN32_WINNT_WIN10",
    ]),
    linkopts = if_windows([
        "pathcch.lib",
        "advapi32.lib",
    ]) + if_not_windows([
        "-Wl,-rpath,$$ORIGIN/directml",
    ]),
    linkstatic = 1,
    visibility = ["//visibility:public"],
    deps = [
        "//tfdml:runtime_adapter",
        "@dml_redist//:headers",
        "@directml//:directmlx",
        "@directx_headers//:directx_headers",
        "@directx_headers//:directx_guids",
        "@directx_headers//:directx_winadapter",
        "@com_google_absl//absl/base",
        "@com_google_absl//absl/base:config",
        "@com_google_absl//absl/base:core_headers",
        "@com_google_absl//absl/container:flat_hash_map",
        "@com_google_absl//absl/container:flat_hash_set",
        "@com_google_absl//absl/container:hash_function_defaults",
        "@com_google_absl//absl/container:inlined_vector",
        "@com_google_absl//absl/container:node_hash_map",
        "@com_google_absl//absl/container:raw_hash_map",
        "@com_google_absl//absl/container:raw_hash_set",
        "@com_google_absl//absl/strings",
        "@com_google_absl//absl/strings:str_format",
        "@com_google_absl//absl/synchronization",
        "@com_google_absl//absl/time",
        "@com_google_absl//absl/types:optional",
        "@com_google_absl//absl/types:span",
        "@com_google_absl//absl/types:variant",
        "@tensorflow//:headers",
        "@tensorflow//:lib",
        "@tensorflow//:resource_handle_cc_proto",
        "@tensorflow//:xplane_cc_proto",
    ] + if_windows(["@pix//:headers"]),
    alwayslink = 1,
)

# Target comprising all TFDML kernel implementations.
cc_library(
    name = "kernels",
    srcs = [
        "kernels/dml_addn_op.cc",
        "kernels/dml_assign_variable_op.cc",
        "kernels/dml_batch_norm_ops.cc",
        "kernels/dml_bias_add_op.cc",
        "kernels/dml_concat_op.cc",
        "kernels/dml_conv_ops.cc",
        "kernels/dml_gather_nd_op.cc",
        "kernels/dml_gather_op.cc",
        "kernels/dml_lrn_ops.cc",
        "kernels/dml_matmul_op.cc",
<<<<<<< HEAD
        "kernels/dml_transpose_op.cc",
=======
        "kernels/dml_pooling_ops.cc",
        "kernels/dml_reduce_ops.cc",
        "kernels/dml_resize_op.cc",
        "kernels/dml_sparse_xent_op.cc",
        "kernels/dml_topk_op.cc",
        "kernels/dml_xent_op.cc",
>>>>>>> d0edc5df
    ],
    hdrs = [
        "kernels/pch.h",
    ],
    linkstatic = 1,
    visibility = ["//visibility:public"],
    deps = [
        "//tfdml:core",
        "@com_google_absl//absl/cleanup",
    ],
    alwayslink = True,
)

# Target to build the TF plugin module.
cc_binary(
    name = "tfdml_plugin",
    srcs = [
        "plugin/plugin_device.cc",
        "plugin/plugin_kernel.cc",
        "plugin/plugin_profiler.cc",
    ],
    features = ["windows_export_all_symbols"],
    linkshared = True,
    visibility = ["//visibility:public"],
    deps = [
        "//tfdml:core",
        "//tfdml:kernels",
        "@directml//:directmlx",
        "@directx_headers",
        "@directx_headers//:directx_guids",
        "@directx_headers//:directx_winadapter",
        "@dml_redist//:headers",
        "@tensorflow//:headers",
    ],
)

config_setting(
    name = "linux_x86_64",
    values = {"cpu": "k8"},
    visibility = ["//visibility:public"],
)<|MERGE_RESOLUTION|>--- conflicted
+++ resolved
@@ -249,16 +249,13 @@
         "kernels/dml_gather_op.cc",
         "kernels/dml_lrn_ops.cc",
         "kernels/dml_matmul_op.cc",
-<<<<<<< HEAD
-        "kernels/dml_transpose_op.cc",
-=======
         "kernels/dml_pooling_ops.cc",
         "kernels/dml_reduce_ops.cc",
         "kernels/dml_resize_op.cc",
         "kernels/dml_sparse_xent_op.cc",
         "kernels/dml_topk_op.cc",
+        "kernels/dml_transpose_op.cc",
         "kernels/dml_xent_op.cc",
->>>>>>> d0edc5df
     ],
     hdrs = [
         "kernels/pch.h",
