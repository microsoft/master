--- conflicted
+++ resolved
@@ -7,11 +7,8 @@
     srcs = [
         "dml_addn_op.cc",
         "dml_assign_variable_op.cc",
-<<<<<<< HEAD
         "dml_concat_op.cc",
-=======
         "dml_gather_nd_op.cc",
->>>>>>> efa31bc2
         "dml_gather_op.cc",
         "dml_kernel_wrapper.cc",
         "dml_ops_common.cc",
